from __future__ import annotations

import inspect
from typing import Dict, Type, Optional

import torch
from torch._subclasses.fake_tensor import FakeCopyMode, FakeTensorMode
from torch.fx.experimental.symbolic_shapes import ShapeEnv
import graphviz

from .Node import Node
from .Proxy import Proxy
from .protocols import Protocol, LockProtocol
from ..util import apply


class Graph:
    """Represents a computation graph composed of Nodes


    Attributes:
        validate (bool): If to execute nodes as they are added with their proxy values in order to check if the executions are possible (i.e shape errors etc). Defaults to True.
        proxy_class (Type[Proxy]): Proxy class to use. Defaults to Proxy.
        alive (bool): If this Graph should be considered alive, and therefore added to. Used by Nodes.
        nodes (Dict[str, Node]): Mapping of node name to node.
        name_idx (Dict[str, int]): Mapping of node target_name to number of previous names with the same target_name.
            Used so names are unique.
        attachments (Dict[str, Any]): Dictionary object used to add extra functionality to this Graph. Used by Protocols.
    """

    def __init__(
        self,
        proxy_class: Type[Proxy] = Proxy,
        validate: bool = True,
        graph_id: int = None,
    ) -> None:

        self.id = graph_id or id(self)

        self.proxy_class = proxy_class
        self.validate = validate

        self.alive = True

        self.nodes: Dict[str, Node] = dict()
        self.name_idx: Dict[str, int] = dict()

        self.attachments = dict()

    def compile(self) -> None:
        """Re-compile graph to prepare for a new execution of the graph.

        Resets all nodes, then compiles all nodes.
        """

        # Reset nodes individually.
        for node in self.nodes.values():
            node.reset()

        root_nodes = [node for node in self.nodes.values() if node.fulfilled()]

        for node in root_nodes:
            node.execute()

    def create(self, *args, **kwargs) -> Proxy:
        """Creates a Node directly on this Graph and returns its Proxy.

        Returns:
            Proxy: Proxy for newly created Node.
        """

        return self.proxy_class(Node(*args, graph=self, **kwargs))

    def add(self, node: Node) -> None:
        """Adds a Node to this Graph. Called by Nodes on __init__.

        Args:
            node (Node): Node to add.
        """

        # If we're validating and the user did not provide a value, execute the given target with meta proxy values to compute new proxy_value.
        if self.validate and node.proxy_value is inspect._empty:

            # Enter FakeMode.
            with FakeTensorMode(
                allow_non_fake_inputs=True,
                shape_env=ShapeEnv(assume_static_by_default=True),
            ) as fake_mode:
                with FakeCopyMode(fake_mode):

                    proxy_args, proxy_kwargs = Node.prepare_inputs(
                        (node.args, node.kwargs), proxy=True
                    )

                    node.proxy_value = node.target(
                        *proxy_args,
                        **proxy_kwargs,
                    )

        # Get name of target.
        name = node.target if isinstance(node.target, str) else node.target.__name__

        # Init name_idx tracker for this Node's name if not already added.
        if name not in self.name_idx:
            self.name_idx[name] = 0

        # If Node's name is not set, set it to the name_idxed version.
        if node.name is None:
            node.name = f"{name}_{self.name_idx[name]}"

        # Increment name_idx for name.
        self.name_idx[name] += 1

        # Add Node.
        self.nodes[node.name] = node

<<<<<<< HEAD
    def vis(self, title: str = "graph", path: Optional[str] = None, format: str = "png"):
        """ Generates and saves a graphical visualization of the Intervention Graph using the graphviz library. 
        Args:
            title (str): Name of the Intervention Graph. Defaults to "graph".
            path (Optional[str]): Directory path to save the graphic in. If None saves content to the current directory.
            format (str): Image format of the graphic. Defaults to "png".
        """
=======
    def copy(self):
        """Copy constructs a new Graph and then recursively 
        creates new Nodes on the graph.
        """
        new_graph = Graph(validate=False, proxy_class=self.proxy_class)

        def compile(graph, old_node):
            if old_node.name in graph.nodes:
                return graph.nodes[old_node.name]

            node = graph.create(
                target=old_node.target,
                name=old_node.name,
                proxy_value=None,
                args=apply(
                    old_node.args, 
                    lambda x: compile(graph, x), Node
                ),
                kwargs=apply(
                    old_node.kwargs, 
                    lambda x: compile(graph, x), Node
                )
            ).node

            if isinstance(node.target, type) and issubclass(
                node.target, Protocol
            ):
                node.target.compile(node)

            return node

        for node in self.nodes.values():
            compile(new_graph, node)

        return new_graph

    def vis(self, filename: str = "graph", format: str = "png"):
        import graphviz

        def style(value: Any) -> Dict[str, Any]:
            style = {}

            if isinstance(value, Node):
                if value.target == "null":
                    style["color"] = "red"

                elif value.target == "argument":
                    style["color"] = "green"

                elif value.target == "module":
                    style["color"] = "green4"

                else:
                    style["color"] = "black"
            else:
                style["color"] = "grey"
                style["shape"] = "box"

            return style

        arg_name_idx = 0

        def add_node(value: Any, graph: graphviz.Digraph, kname: str = None) -> str:
            nonlocal arg_name_idx

            if isinstance(value, Node):
                name = value.name
                label = (
                    value.target
                    if isinstance(value.target, str)
                    else value.target.__name__
                )
            else:
                if isinstance(value, torch.Tensor):
                    name = str(arg_name_idx)
                    label = "Tensor"
                elif isinstance(value, str):
                    name = str(arg_name_idx)
                    label = f'"{value}"'
                else:
                    name = str(arg_name_idx)
                    label = str(value)

                arg_name_idx += 1

            if kname is not None:
                label = f"{kname}={label}"

            if f"\t{name}" not in graph.body:
                graph.node(name, label=label, **style(value))
>>>>>>> 08cbde9c

        arg_value_count = 0

        graph = graphviz.Digraph("round-table", comment="The Round Table")

        # Adding title
        graph.attr(label=title, fontsize='20', labelloc='t', labeljust='c')

        for node in self.nodes.values():
            arg_value_count = node.visualize(graph, arg_value_count, is_arg=False)[1]        

        graph.render(filename=title, directory=path, format=format)

    def __str__(self) -> str:
        result = ""

        for name, node in self.nodes.items():
            result += f"  %{node}\n"

        return result<|MERGE_RESOLUTION|>--- conflicted
+++ resolved
@@ -114,15 +114,6 @@
         # Add Node.
         self.nodes[node.name] = node
 
-<<<<<<< HEAD
-    def vis(self, title: str = "graph", path: Optional[str] = None, format: str = "png"):
-        """ Generates and saves a graphical visualization of the Intervention Graph using the graphviz library. 
-        Args:
-            title (str): Name of the Intervention Graph. Defaults to "graph".
-            path (Optional[str]): Directory path to save the graphic in. If None saves content to the current directory.
-            format (str): Image format of the graphic. Defaults to "png".
-        """
-=======
     def copy(self):
         """Copy constructs a new Graph and then recursively 
         creates new Nodes on the graph.
@@ -159,61 +150,13 @@
 
         return new_graph
 
-    def vis(self, filename: str = "graph", format: str = "png"):
-        import graphviz
-
-        def style(value: Any) -> Dict[str, Any]:
-            style = {}
-
-            if isinstance(value, Node):
-                if value.target == "null":
-                    style["color"] = "red"
-
-                elif value.target == "argument":
-                    style["color"] = "green"
-
-                elif value.target == "module":
-                    style["color"] = "green4"
-
-                else:
-                    style["color"] = "black"
-            else:
-                style["color"] = "grey"
-                style["shape"] = "box"
-
-            return style
-
-        arg_name_idx = 0
-
-        def add_node(value: Any, graph: graphviz.Digraph, kname: str = None) -> str:
-            nonlocal arg_name_idx
-
-            if isinstance(value, Node):
-                name = value.name
-                label = (
-                    value.target
-                    if isinstance(value.target, str)
-                    else value.target.__name__
-                )
-            else:
-                if isinstance(value, torch.Tensor):
-                    name = str(arg_name_idx)
-                    label = "Tensor"
-                elif isinstance(value, str):
-                    name = str(arg_name_idx)
-                    label = f'"{value}"'
-                else:
-                    name = str(arg_name_idx)
-                    label = str(value)
-
-                arg_name_idx += 1
-
-            if kname is not None:
-                label = f"{kname}={label}"
-
-            if f"\t{name}" not in graph.body:
-                graph.node(name, label=label, **style(value))
->>>>>>> 08cbde9c
+    def vis(self, title: str = "graph", path: Optional[str] = None, format: str = "png"):
+        """ Generates and saves a graphical visualization of the Intervention Graph using the graphviz library. 
+        Args:
+            title (str): Name of the Intervention Graph. Defaults to "graph".
+            path (Optional[str]): Directory path to save the graphic in. If None saves content to the current directory.
+            format (str): Image format of the graphic. Defaults to "png".
+        """
 
         arg_value_count = 0
 
