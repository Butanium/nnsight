from __future__ import annotations

import gc
from typing import Any, Callable, Dict, List, Optional, Tuple, Type, Union

import accelerate
import torch
from transformers import AutoConfig, AutoModel
from typing_extensions import Self

from .. import util
from ..contexts.accum.Accumulator import Accumulator
from ..contexts.backends import (AccumulatorBackend, Backend, LocalBackend,
                                 RemoteBackend)
from ..contexts.Tracer import Tracer
from ..envoy import Envoy
<<<<<<< HEAD
from ..intervention import (HookHandler, InterventionHandler,
                            InterventionProtocol, InterventionProxy)
=======
from ..intervention import (
    HookHandler,
    InterventionHandler,
    InterventionProxy,
    intervene,
)
>>>>>>> bdbf6829
from ..logger import logger
from ..tracing import protocols
from ..tracing.Graph import Graph


class NNsight:
    """Main class to be implemented as a wrapper for PyTorch models wishing to gain this package's functionality. Can be used "as is" for basic models.

    Class Attributes:

        proxy_class (Type[InterventionProxy]): InterventionProxy like type to use as a Proxy for this Model's inputs and outputs. Can have Model specific functionality added to a new sub-class.

    Attributes:
        _model_key (str): String representing what kind of model this is. Usually hugging face repo id of model to load, path to checkpoint, or class name of custom model.
        _args (List[Any]): Positional arguments used to initialize model.
        _kwargs (Dict[str,Any]): Keyword arguments used to initialize model.
        _dispatched (bool): If the _model has been loaded yet with real parameters yet.
        _custom_model (bool): If the value passed to repoid_path_model was a custom model.
        _model (torch.nn.Module): Underlying torch module.
        _envoy (Envoy): Envoy for underlying model.
        _accumulator (Accumulator): Accumulator object if accumulating.
    """

    proxy_class: Type[InterventionProxy] = InterventionProxy

    def __init__(
        self,
        model_key: Union[str, torch.nn.Module],
        *args,
        dispatch: bool = False,
        **kwargs,
    ) -> None:
        super().__init__()

        self._model_key = model_key

        self._args = args
        self._kwargs = kwargs

        self._dispatched = False
        self._custom_model = False

        self._model: torch.nn.Module = None
        self._accumulator: Accumulator = None

        logger.info(f"Initializing `{self._model_key}`...")

        # Handle passing in a pre-initialized model to wrap.
        # Therefore the NNsight model is "pre-dispatched".
        if isinstance(model_key, torch.nn.Module):
            self._model_key = model_key.__class__.__name__
            self._custom_model = True
            self._dispatched = True
            self._model = model_key

        # Otherwise load from _load(...).
        if not self._custom_model:
            # accelerate.init_empty_weights makes all parameters loaded on the 'meta' device.
            # Also do .to('meta') because why not.
            with accelerate.init_empty_weights(include_buffers=True):
                self._model = self._load(self._model_key, *args, **kwargs).to("meta")
                
        self._envoy = Envoy(self._model)

        if dispatch and not self._dispatched:
            # Dispatch ._model on initialization vs lazy dispatching.
            self.dispatch_model()            

        logger.info(f"Initialized `{self._model_key}`")

    def trace(
        self,
        *inputs: Any,
        trace: bool = True,
        invoker_args: Dict[str, Any] = None,
        backend: Union[Backend, str] = None,
        remote: bool = False,
        scan: bool = True,
        **kwargs: Dict[str, Any],
    ) -> Union[Tracer, Any]:
        """Entrypoint into the tracing and interleaving functionality nnsight provides.

        In short, allows access to the future inputs and outputs of modules in order to trace what operations you would like to perform on them.
        This can be as simple as accessing and saving activations for inspection, or as complicated as transforming the activations and gradients in a forward pass over multiple inputs.

        Args:
            inputs (tuple[Any])
            trace (bool, optional): If to open a tracing context. Otherwise immediately run the model and return the raw output. Defaults to True.
            invoker_args (Dict[str, Any], optional): Keyword arguments to pass to Invoker initialization, and then downstream to the model's .prepare_inputs(...) method. Used when giving input directly to `.trace(...)`. Defaults to None.
            kwargs (Dict[str, Any]): Keyword arguments passed to Tracer initialization, and then downstream to the model's ._execute(...) method.
            backend (Union[Backend, str]): Backend for this Tracer object.
            remote (bool): Use RemoteBackend with default url.

        Raises:
            ValueError: If trace is False and no inputs were provided (nothing to run with)

        Returns:
            Union[Tracer, Any]: Either the Tracer used for tracing, or the raw output if trace is False.

        Examples:

            There are a few ways you can use ``.trace(...)`` depending in your use case.

            Lets use this extremely basic model for our examples:

            .. code-block:: python

                import torch
                from collections import OrderedDict

                input_size = 5
                hidden_dims = 10
                output_size = 2

                model = nn.Sequential(OrderedDict([
                    ('layer1', torch.nn.Linear(input_size, hidden_dims)),
                    ('sigma1', torch.nn.Sigmoid()),
                    ('layer2', torch.nn.Linear(hidden_dims, output_size)),
                    ('sigma2', torch.nn.Sigmoid()),
                ]))

                example_input = torch.rand((1, input_size))


            The first example has us running the model with a single example input, and saving the input and output of 'layer2' as well as the final output using the tracing context.

            .. code-block:: python

                from nnsight import NNsight

                with NNsight(model).trace(example_input) as model:

                    l2_input = model.layer2.input.save()
                    l2_output = model.layer2.output.save()

                    output = model.output.save()

                print(l2_input)
                print(l2_output)
                print(output)

            The second example allows us to divide up multiple inputs into one batch, and scope an inner invoker context to each one.
            We indicate this simply by not passing and positional inputs into `.trace(...)`. The Tracer object then expects you to enter each input via `Tracer.invoke(...)`

            .. code-block:: python

                example_input2 = torch.rand((1, input_size))

                with NNsight(model).trace() as model:

                    with model.invoke(example_input):

                        output1 = model.output.save()

                    with model.invoke(example_input2):

                        output2 = model.output.save()

                print(output1)
                print(output2)
        """

        # TODO raise error/warning if trying to use one backend with another condition satisfied?

        # If accumulating, use AccumulatorBackend.
        if self._accumulator is not None:

            backend = AccumulatorBackend(self._accumulator)

        # If remote, use RemoteBackend with default url.
        elif remote:

            backend = RemoteBackend()

        # By default, use LocalBackend.
        elif backend is None:

            backend = LocalBackend()

        # If backend is a string, assume RemoteBackend url.
        elif isinstance(backend, str):

            backend = RemoteBackend(backend)

        # Create Tracer object.
        tracer = Tracer(backend, self, **kwargs)

        # If user provided input directly to .trace(...).
        if len(inputs) > 0:

            invoker_args = invoker_args or {}

            invoker_args["scan"] = scan

            # If trace is False, we'll enter the Tracer context immediately and enter an Invoker context with the provided inputs as well.
            # We'll also save the output of the model and return its value directly.
            if not trace:

                with tracer:
                    with tracer.invoke(*inputs, **invoker_args):

                        output = self._envoy.output.save()

                return output.value

            # Otherwise open an invoker context with the give args.
            tracer.invoke(*inputs, **invoker_args).__enter__()

        # If trace is False, you had to have provided an input.
        if not trace:

            raise ValueError("Can't execute on no inputs!")

        return tracer

    def accumulate(
        self, backend: Union[Backend, str] = None, remote: bool = False
    ) -> Accumulator:
        """Create an accumulation context using an Accumulator.

        Args:
            backend (Backend): Backend for this Tracer object.
            remote (bool): Use RemoteBackend with default url.

        Returns:
            Accumulator: Accumulator.
        """

        # If remote, use RemoteBackend with default url.
        if remote:

            backend = RemoteBackend()

        # By default, use LocalBackend.
        elif backend is None:

            backend = LocalBackend()

        # If backend is a string, assume RemoteBackend url.
        elif isinstance(backend, str):

            backend = RemoteBackend(backend)

        self._accumulator = Accumulator(backend, self)

        return self._accumulator

    def interleave(
        self,
        fn: Callable,
        intervention_graph: Graph,
        *inputs: List[Any],
        **kwargs,
    ) -> Any:
        """Runs some function with some inputs and some graph with the appropriate contexts for this model.

        Loads and dispatched ._model if not already done so.

        Re-compiles Graph with ._model to prepare for a new execution of graph.

        Runs ._prepare_inputs(...) one last time to get total_batch_size.

        Handles adding and removing hooks on modules via HookHandler and tracking number of times a module has been called via InterventionHandler.

        After execution, garbage collects and clears cuda memory.

        Args:
            fn (Callable): Function or method to run.
            intervention_graph (Graph): Intervention graph to interleave with model's computation graph.
            inputs (List[Any]): Inputs to give to function.

        Returns:
            Any: Output of model.
        """

        # Loads and dispatched ._model if not already done so.
        if not self._dispatched:
            self.dispatch_model()

        logger.info(f"Running `{self._model_key}`...")

        inputs, total_batch_size = self._prepare_inputs(*inputs)

        intervention_handler = InterventionHandler(intervention_graph, total_batch_size)

        module_paths = InterventionProtocol.get_interventions(intervention_graph).keys()

        with HookHandler(
            self._model,
            list(module_paths),
            input_hook=lambda activations, module_path: InterventionProtocol.intervene(
                activations, module_path, "input", intervention_handler
            ),
            output_hook=lambda activations, module_path: InterventionProtocol.intervene(
                activations, module_path, "output", intervention_handler
            ),
        ):
            output = fn(*inputs, **kwargs)

        logger.info(f"Completed `{self._model_key}`")

        return output

    def dispatch_model(self, *args, **kwargs) -> None:
        """Dispatch ._model to have real parameters  using ._load(...)."""

        logger.info(f"Dispatching `{self._model_key}`...")

        self._model = self._load(self._model_key, *self._args, *args, **kwargs, **self._kwargs)

        self._envoy._update(self._model)

        self._dispatched = True

        logger.info(f"Dispatched `{self._model_key}`")

    def to(self, *args, **kwargs) -> Self:
        """Override torch.nn.Module.to so this returns the NNSight model, not the underlying module when doing: model = model.to(...)

        Returns:
            Envoy: Envoy.
        """

        self._model = self._model.to(*args, **kwargs)

        return self

    def __repr__(self) -> str:
        """Wrapper of ._model's representation as the NNsight model's representation.

        Returns:
            str: Representation.
        """
        return repr(self._envoy)

    def __getattr__(self, key: Any) -> Union[Envoy, InterventionProxy, Any]:
        """Wrapper of ._envoy's attributes to access module's inputs and outputs.

        Returns:
            Any: Attribute.
        """
        return getattr(self._envoy, key)

    ### NNsight VIRTUAL METHODS BELOW #####################################

    def _load(self, repo_id: str, *args, **kwargs) -> torch.nn.Module:
        """Virtual method to load the model from scratch.

        Default implementation loads a model from AutoModel.from_config if not dispatched, else uses accelerate.load_checkpoint_and_dispatch.

        Args:
            model_key (str): String value used to load model. Usually huggingface repo_id or checkpoint path.

        Returns:
            torch.nn.Module: Model.
        """

        if self._model is None:

            config = AutoConfig.from_pretrained(repo_id, *args, **kwargs)

            return AutoModel.from_config(config, trust_remote_code=True)

        return accelerate.load_checkpoint_and_dispatch(self._model, repo_id, **kwargs)

    def _execute(self, *prepared_inputs: Any, **kwargs) -> Any:
        """Virtual method to run the underlying ._model with some inputs.

        Default implementation util.applies moving all tensors to the device of the first parameter in ._model and passes the values into the model.

        Args:
            prepared_inputs (tuple[Any]): Prepared inputs.
        """
        device = next(self._model.parameters()).device

        prepared_inputs = util.apply(prepared_inputs, lambda x: x.to(device), torch.Tensor)

        return self._model(
            *prepared_inputs,
            **kwargs,
        )

    def _prepare_inputs(self, *inputs: Any, **kwargs) -> Tuple[Tuple[Any], int]:
        """Virtual method to prepare inputs before batching and execution and return batch size of prepared_inputs.

        Default implementation just returns inputs and length of first input.

        Args:
            inputs (tuple[Any]): Inputs to prepare for batching and execution.
            int: Batch size of prepared_inputs.

        Returns:
            Tuple[tuple[Any], int]: Prepared inputs, batch size of inputs.
        """
        return inputs, len(inputs[0])

    def _batch_inputs(
        self,
        batched_inputs: Optional[Any],
        *prepared_inputs: Any,
    ) -> Any:
        """Virtual method to batch together results from _prepare_inputs.

        Default implementation returns list of all prepared_inputs.

        Args:
            batched_inputs (Any): Current state of batched_inputs. Initially None.
            prepared_inputs (tuple[Any]): Most recent result from _prepare_inputs.

        Returns:
            Any: Batched inputs.
        """

        if batched_inputs is None:
            batched_inputs = prepared_inputs

        else:

            batched_inputs = tuple(
                [
                    torch.concatenate((batched_inputs[i], prepared_inputs[i]))
                    for i in range(len(batched_inputs))
                ]
            )

        return batched_inputs<|MERGE_RESOLUTION|>--- conflicted
+++ resolved
@@ -14,17 +14,8 @@
                                  RemoteBackend)
 from ..contexts.Tracer import Tracer
 from ..envoy import Envoy
-<<<<<<< HEAD
 from ..intervention import (HookHandler, InterventionHandler,
                             InterventionProtocol, InterventionProxy)
-=======
-from ..intervention import (
-    HookHandler,
-    InterventionHandler,
-    InterventionProxy,
-    intervene,
-)
->>>>>>> bdbf6829
 from ..logger import logger
 from ..tracing import protocols
 from ..tracing.Graph import Graph
