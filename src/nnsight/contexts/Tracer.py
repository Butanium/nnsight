--- conflicted
+++ resolved
@@ -8,12 +8,8 @@
 from ..tracing.Bridge import Bridge
 from ..tracing.Graph import Graph
 from ..tracing.Node import Node
-<<<<<<< HEAD
-from .backends import Backend, BridgeMixin, RemoteMixin
+from .backends import Backend, BridgeMixin, RemoteMixin, EditMixin
 from .GraphBasedContext import GraphBasedContext
-=======
-from .backends import Backend, RemoteMixin, BridgeMixin, EditMixin
->>>>>>> 08cbde9c
 from .Invoker import Invoker
 
 if TYPE_CHECKING:
@@ -21,11 +17,7 @@
     from ..models.NNsightModel import NNsight
 
 
-<<<<<<< HEAD
-class Tracer(GraphBasedContext, RemoteMixin, BridgeMixin):
-=======
-class Tracer(AbstractContextManager, RemoteMixin, BridgeMixin, EditMixin):
->>>>>>> 08cbde9c
+class Tracer(GraphBasedContext, RemoteMixin, BridgeMixin, EditMixin):
     """The Tracer class creates a :class:`nnsight.tracing.Graph.Graph` around the ._model of a :class:`nnsight.models.NNsightModel.NNsight` which tracks and manages the operations performed on the inputs and outputs of said model.
 
     Attributes:
